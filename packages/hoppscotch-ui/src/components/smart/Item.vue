--- conflicted
+++ resolved
@@ -19,28 +19,19 @@
     </span>
     <HoppSmartSpinner v-else class="mr-4 text-secondaryDark" />
     <div class="inline-flex items-start flex-1 truncate" :class="{ 'flex-col': description }">
-<<<<<<< HEAD
-      <div class="font-semibold truncate">
-=======
       <div class="font-semibold truncate max-w-54">
->>>>>>> 3fa40525
         {{ label }}
       </div>
       <p v-if="description" class="my-2 text-left text-secondaryLight">
         {{ description }}
       </p>
     </div>
-<<<<<<< HEAD
-    <component :is="infoIcon" v-if="infoIcon" class="items-center self-center ml-4 svg-icons"
-      :class="{ 'text-accent': activeInfoIcon }" />
-=======
     <component
       :is="infoIcon"
       v-if="infoIcon"
       class="items-center self-center ml-6 -mr-2 svg-icons"
       :class="{ 'text-accent': activeInfoIcon }"
     />
->>>>>>> 3fa40525
     <div v-if="shortcut.length" class="ml-4 <sm:hidden font-medium">
       <kbd v-for="(key, index) in shortcut" :key="`key-${index}`" class="-mr-2 shortcut-key">
         {{ key }}
