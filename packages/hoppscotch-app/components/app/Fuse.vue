--- conflicted
+++ resolved
@@ -22,16 +22,7 @@
 </template>
 
 <script setup lang="ts">
-<<<<<<< HEAD
-import {
-  computed,
-  onUnmounted,
-  onMounted,
-  getCurrentInstance,
-} from "@nuxtjs/composition-api"
-=======
 import { computed, onUnmounted, onMounted } from "@nuxtjs/composition-api"
->>>>>>> fdfca008
 import Fuse from "fuse.js"
 import { useArrowKeysNavigation } from "~/helpers/powerSearchNavigation"
 import { HoppAction } from "~/helpers/actions"
@@ -57,14 +48,7 @@
   searchResults.value.map((searchResult: any) => searchResult.item)
 )
 
-<<<<<<< HEAD
-const currentInstance = getCurrentInstance()
-
-const emitSearchAction = (action: HoppAction) =>
-  currentInstance.emit("action", action)
-=======
 const emitSearchAction = (action: HoppAction) => emit("action", action)
->>>>>>> fdfca008
 
 const { bindArrowKeysListerners, unbindArrowKeysListerners, selectedEntry } =
   useArrowKeysNavigation(searchResultsItems, {
