<template>
  <div
    class="
      bg-primary
      flex
      space-x-2
      p-4
      top-0
      z-10
      sticky
      overflow-x-auto
      hide-scrollbar
    "
  >
    <div class="flex flex-1">
      <div class="flex relative">
        <label for="method">
          <tippy
            ref="methodOptions"
            interactive
            trigger="click"
            theme="popover"
            arrow
          >
            <template #trigger>
              <span class="select-wrapper">
                <input
                  id="method"
                  class="
                    bg-primaryLight
                    border border-divider
                    rounded-l
                    cursor-pointer
                    flex
                    font-semibold
                    text-secondaryDark
                    py-2
                    px-4
                    w-26
                    hover:border-dividerDark
                    focus-visible:bg-transparent
                    focus-visible:border-dividerDark
                  "
                  :value="newMethod"
                  :readonly="!isCustomMethod"
                  :placeholder="`${t('request.method')}`"
                  @input="onSelectMethod($event.target.value)"
                />
              </span>
            </template>
            <SmartItem
              v-for="(method, index) in methods"
              :key="`method-${index}`"
              :label="method"
              @click.native="onSelectMethod(method)"
            />
          </tippy>
        </label>
      </div>
      <div class="flex flex-1">
        <SmartEnvInput
          v-model="newEndpoint"
          :placeholder="`${t('request.url')}`"
          styles="
            bg-primaryLight
            border border-divider
            flex
            flex-1
            rounded-r
            text-secondaryDark
            min-w-32
            py-1
            px-4
            hover:border-dividerDark
            focus-visible:border-dividerDark
            focus-visible:bg-transparent
          "
          @enter="newSendRequest()"
        />
      </div>
    </div>
    <div class="flex">
      <ButtonPrimary
        id="send"
        class="rounded-r-none flex-1 min-w-20"
        :label="`${!loading ? t('action.send') : t('action.cancel')}`"
        @click.native="!loading ? newSendRequest() : cancelRequest()"
      />
      <span class="flex">
        <tippy
          ref="sendOptions"
          interactive
          trigger="click"
          theme="popover"
          arrow
        >
          <template #trigger>
            <ButtonPrimary class="rounded-l-none" filled svg="chevron-down" />
          </template>
          <SmartItem
            :label="`${t('import.curl')}`"
            svg="file-code"
            @click.native="
              () => {
                showCurlImportModal = !showCurlImportModal
                sendOptions.tippy().hide()
              }
            "
          />
          <SmartItem
            :label="`${t('show.code')}`"
            svg="code-2"
            @click.native="
              () => {
                showCodegenModal = !showCodegenModal
                sendOptions.tippy().hide()
              }
            "
          />
          <SmartItem
            ref="clearAll"
            :label="`${t('action.clear_all')}`"
            svg="rotate-ccw"
            @click.native="
              () => {
                clearContent()
                sendOptions.tippy().hide()
              }
            "
          />
        </tippy>
      </span>
      <ButtonSecondary
        class="rounded rounded-r-none ml-2"
        :label="
          windowInnerWidth.x.value >= 768 && COLUMN_LAYOUT
            ? `${t('request.save')}`
            : ''
        "
        filled
        svg="save"
        @click.native="saveRequest()"
      />
      <span class="flex">
        <tippy
          ref="saveOptions"
          interactive
          trigger="click"
          theme="popover"
          arrow
        >
          <template #trigger>
            <ButtonSecondary
              svg="chevron-down"
              filled
              class="rounded rounded-l-none"
            />
          </template>
          <input
            id="request-name"
            v-model="requestName"
            :placeholder="`${t('request.name')}`"
            name="request-name"
            type="text"
            autocomplete="off"
            class="mb-2 input"
            @keyup.enter="saveOptions.tippy().hide()"
          />
          <SmartItem
            ref="copyRequest"
<<<<<<< HEAD
            :label="shareLinkStatus"
            :svg="copyLinkIcon"
            :loading="fetchingShareLink"
=======
            :label="`${t('request.copy_link')}`"
            :svg="hasNavigatorShare ? 'share-2' : 'copy'"
>>>>>>> 1e08e7f7
            @click.native="
              () => {
                copyRequest()
              }
            "
          />
          <SmartItem
            ref="saveRequest"
            :label="`${t('request.save_as')}`"
            svg="folder-plus"
            @click.native="
              () => {
                showSaveRequestModal = true
                saveOptions.tippy().hide()
              }
            "
          />
        </tippy>
      </span>
    </div>
    <HttpImportCurl
      :show="showCurlImportModal"
      @hide-modal="showCurlImportModal = false"
    />
    <HttpCodegenModal
      :show="showCodegenModal"
      @hide-modal="showCodegenModal = false"
    />
    <CollectionsSaveRequest
      mode="rest"
      :show="showSaveRequestModal"
      @hide-modal="showSaveRequestModal = false"
    />
  </div>
</template>

<script setup lang="ts">
import { computed, ref, watch } from "@nuxtjs/composition-api"
import { isRight } from "fp-ts/lib/Either"
import * as E from "fp-ts/Either"
import {
  updateRESTResponse,
  restEndpoint$,
  setRESTEndpoint,
  restMethod$,
  updateRESTMethod,
  resetRESTRequest,
  useRESTRequestName,
  getRESTSaveContext,
  getRESTRequest,
} from "~/newstore/RESTSession"
import { editRESTRequest } from "~/newstore/collections"
import { runRESTRequest$ } from "~/helpers/RequestRunner"
import {
  useStreamSubscriber,
  useStream,
  useNuxt,
  useI18n,
  useToast,
} from "~/helpers/utils/composables"
import { defineActionHandler } from "~/helpers/actions"
import { copyToClipboard } from "~/helpers/utils/clipboard"
import { useSetting } from "~/newstore/settings"
import { overwriteRequestTeams } from "~/helpers/teams/utils"
import { apolloClient } from "~/helpers/apollo"
import useWindowSize from "~/helpers/utils/useWindowSize"
import { createShortcode } from "~/helpers/backend/mutations/Shortcode"

const t = useI18n()

const methods = [
  "GET",
  "POST",
  "PUT",
  "PATCH",
  "DELETE",
  "HEAD",
  "CONNECT",
  "OPTIONS",
  "TRACE",
  "CUSTOM",
]

const toast = useToast()
const nuxt = useNuxt()

const { subscribeToStream } = useStreamSubscriber()

const newEndpoint = useStream(restEndpoint$, "", setRESTEndpoint)
const newMethod = useStream(restMethod$, "", updateRESTMethod)

const loading = ref(false)

const showCurlImportModal = ref(false)
const showCodegenModal = ref(false)
const showSaveRequestModal = ref(false)

const hasNavigatorShare = !!navigator.share

// Template refs
const methodOptions = ref<any | null>(null)
const saveOptions = ref<any | null>(null)
const sendOptions = ref<any | null>(null)

// Update Nuxt Loading bar
watch(loading, () => {
  if (loading.value) {
    nuxt.value.$loading.start()
  } else {
    nuxt.value.$loading.finish()
  }
})

const newSendRequest = async () => {
  loading.value = true

  // Double calling is because the function returns a TaskEither than should be executed
  const streamResult = await runRESTRequest$()()

  // TODO: What if stream fetching failed (script execution errors ?) (isLeft)
  if (isRight(streamResult)) {
    subscribeToStream(
      streamResult.right,
      (responseState) => {
        if (loading.value) {
          // Check exists because, loading can be set to false
          // when cancelled
          updateRESTResponse(responseState)
        }
      },
      () => {
        loading.value = false
      },
      () => {
        loading.value = false
      }
    )
  }
}

const cancelRequest = () => {
  loading.value = false
  updateRESTResponse(null)
}

const updateMethod = (method: string) => {
  updateRESTMethod(method)
}

const onSelectMethod = (method: string) => {
  updateMethod(method)
  // Vue-tippy has no typescript support yet
  methodOptions.value.tippy().hide()
}

const clearContent = () => {
  resetRESTRequest()
}

const copyLinkIcon = hasNavigatorShare ? ref("share-2") : ref("copy")
const shareLink = ref("")
const shareLinkStatus = ref(t("request.copy_link"))
const fetchingShareLink = ref(false)
const shareLinkAvailable = ref(false)

const copyRequest = async () => {
  if (shareLinkAvailable.value) {
    copyShareLink(shareLink.value)
  } else {
    shareLink.value = ""
    fetchingShareLink.value = true
    shareLinkStatus.value = t("state.loading")
    const request = getRESTRequest()
    const shortcodeResult = await createShortcode(request)()
    if (E.isLeft(shortcodeResult)) {
      $toast.error(`${shortcodeResult.left.error}`)
      shareLink.value = `${t("error.something_went_wrong")}`
      shareLinkAvailable.value = false
    } else if (E.isRight(shortcodeResult)) {
      shareLink.value = `/${shortcodeResult.right.createShortcode.id}`
      shareLinkAvailable.value = true
      copyShareLink(shareLink.value)
    }
    fetchingShareLink.value = false
    shareLinkStatus.value = shareLink.value
  }
}

const copyShareLink = (shareLink: string) => {
  if (navigator.share) {
    const time = new Date().toLocaleTimeString()
    const date = new Date().toLocaleDateString()
    navigator
      .share({
        title: "Hoppscotch",
        text: `Hoppscotch • Open source API development ecosystem at ${time} on ${date}`,
        url: `https://hopp.sh/r${shareLink}`,
      })
      .then(() => {})
      .catch(() => {})
  } else {
<<<<<<< HEAD
    copyLinkIcon.value = "check"
    copyToClipboard(`https://hopp.sh/r${shareLink}`)
    $toast.success(`${t("state.copied_to_clipboard")}`, {
      icon: "content_paste",
    })
    setTimeout(() => (copyLinkIcon.value = "copy"), 2000)
=======
    copyToClipboard(window.location.href)
    toast.success(`${t("state.copied_to_clipboard")}`)
>>>>>>> 1e08e7f7
  }
}

const cycleUpMethod = () => {
  const currentIndex = methods.indexOf(newMethod.value)
  if (currentIndex === -1) {
    // Most probs we are in CUSTOM mode
    // Cycle up from CUSTOM is PATCH
    updateMethod("PATCH")
  } else if (currentIndex === 0) {
    updateMethod("CUSTOM")
  } else {
    updateMethod(methods[currentIndex - 1])
  }
}

const cycleDownMethod = () => {
  const currentIndex = methods.indexOf(newMethod.value)
  if (currentIndex === -1) {
    // Most probs we are in CUSTOM mode
    // Cycle down from CUSTOM is GET
    updateMethod("GET")
  } else if (currentIndex === methods.length - 1) {
    updateMethod("GET")
  } else {
    updateMethod(methods[currentIndex + 1])
  }
}

const saveRequest = () => {
  const saveCtx = getRESTSaveContext()
  if (!saveCtx) {
    showSaveRequestModal.value = true
    return
  }

  if (saveCtx.originLocation === "user-collection") {
    editRESTRequest(saveCtx.folderPath, saveCtx.requestIndex, getRESTRequest())
    toast.success(`${t("request.saved")}`)
  } else if (saveCtx.originLocation === "team-collection") {
    const req = getRESTRequest()

    // TODO: handle error case (NOTE: overwriteRequestTeams is async)
    try {
      overwriteRequestTeams(
        apolloClient,
        JSON.stringify(req),
        req.name,
        saveCtx.requestID
      )
        .then(() => {
          toast.success(`${t("request.saved")}`)
        })
        .catch(() => {
          toast.error(`${t("profile.no_permission")}`)
        })
    } catch (error) {
      showSaveRequestModal.value = true
      toast.error(`${t("error.something_went_wrong")}`)
      console.error(error)
    }
  }
}

defineActionHandler("request.send-cancel", () => {
  if (!loading.value) newSendRequest()
  else cancelRequest()
})
defineActionHandler("request.reset", clearContent)
defineActionHandler("request.copy-link", copyRequest)
defineActionHandler("request.method.next", cycleDownMethod)
defineActionHandler("request.method.prev", cycleUpMethod)
defineActionHandler("request.save", saveRequest)
defineActionHandler(
  "request.save-as",
  () => (showSaveRequestModal.value = true)
)
defineActionHandler("request.method.get", () => updateMethod("GET"))
defineActionHandler("request.method.post", () => updateMethod("POST"))
defineActionHandler("request.method.put", () => updateMethod("PUT"))
defineActionHandler("request.method.delete", () => updateMethod("DELETE"))
defineActionHandler("request.method.head", () => updateMethod("HEAD"))

const isCustomMethod = computed(() => {
  return newMethod.value === "CUSTOM" || !methods.includes(newMethod.value)
})

const requestName = useRESTRequestName()

const windowInnerWidth = useWindowSize()
const COLUMN_LAYOUT = useSetting("COLUMN_LAYOUT")
</script><|MERGE_RESOLUTION|>--- conflicted
+++ resolved
@@ -168,14 +168,9 @@
           />
           <SmartItem
             ref="copyRequest"
-<<<<<<< HEAD
             :label="shareLinkStatus"
             :svg="copyLinkIcon"
             :loading="fetchingShareLink"
-=======
-            :label="`${t('request.copy_link')}`"
-            :svg="hasNavigatorShare ? 'share-2' : 'copy'"
->>>>>>> 1e08e7f7
             @click.native="
               () => {
                 copyRequest()
@@ -377,17 +372,12 @@
       .then(() => {})
       .catch(() => {})
   } else {
-<<<<<<< HEAD
     copyLinkIcon.value = "check"
     copyToClipboard(`https://hopp.sh/r${shareLink}`)
-    $toast.success(`${t("state.copied_to_clipboard")}`, {
+    toast.success(`${t("state.copied_to_clipboard")}`, {
       icon: "content_paste",
     })
     setTimeout(() => (copyLinkIcon.value = "copy"), 2000)
-=======
-    copyToClipboard(window.location.href)
-    toast.success(`${t("state.copied_to_clipboard")}`)
->>>>>>> 1e08e7f7
   }
 }
 
